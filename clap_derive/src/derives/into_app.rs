--- conflicted
+++ resolved
@@ -16,39 +16,13 @@
 
 use proc_macro2::{Span, TokenStream};
 use quote::quote;
-<<<<<<< HEAD
-use syn::{Attribute, Data, DataStruct, DeriveInput, Fields, Generics, Ident};
-=======
 use syn::{Attribute, Generics, Ident};
->>>>>>> 89f69d87
 
 use crate::{
     attrs::{Attrs, Name, DEFAULT_CASING, DEFAULT_ENV_CASING},
     utils::Sp,
 };
 
-<<<<<<< HEAD
-pub fn derive_into_app(input: &DeriveInput) -> TokenStream {
-    let ident = &input.ident;
-
-    dummies::into_app(ident);
-
-    match input.data {
-        Data::Struct(DataStruct {
-            fields: Fields::Named(_),
-            ..
-        }) => gen_for_struct(ident, &input.generics, &input.attrs),
-        Data::Struct(DataStruct {
-            fields: Fields::Unit,
-            ..
-        }) => gen_for_struct(ident, &input.generics, &input.attrs),
-        Data::Enum(_) => gen_for_enum(ident, &input.generics, &input.attrs),
-        _ => abort_call_site!("`#[derive(IntoApp)]` only supports non-tuple structs and enums"),
-    }
-}
-
-=======
->>>>>>> 89f69d87
 pub fn gen_for_struct(
     struct_name: &Ident,
     generics: &Generics,
